import unicodedata
from bs4 import NavigableString

def normalize_str(text: str):
    """Replace diacritical characters and normalize the string this way.

    Args:
        text (str): String to be normalized

    Returns:
        str: Normalized version of the string
    """
    text = clean_string(text.strip())
    return unicodedata.normalize('NFKD', text).encode('ASCII', 'ignore')

def clean_string(text: str):
    """Replace MS Office Special Characters from a String as well as double whitespace

    Args:
        text (str):

    Returns:
        str: Cleaned string
    """
    result = ' '.join(text.split())
    result = result.replace('\r', '').replace('.', '').replace('\n', ' ').replace(u'\xa0', u' ').replace(u'\xad', u'-').rstrip().lstrip()
    return result

<<<<<<< HEAD
def clean_list(list: list):
=======
banned_set = set([
    # No idea about this one, occurs in the dataset but has passed away before the time the dataset was made?
    # Probably another person with the same name but can't find info about them.
    ' Ramaekers Jef',
    # Dataset error
    'Vote nominatif - Naamstemming: 002'
])

def clean_list(list):
>>>>>>> f41d86c3
    """Removes falsy items from a list
    """
    return [clean_string(item) for item in list if item and item not in banned_set]

def go_to_p(tag: NavigableString):
    """Go to the nearest parent p tag of a NavigableString.
    """
    while tag.name != "p":
        tag = tag.parent
    return tag<|MERGE_RESOLUTION|>--- conflicted
+++ resolved
@@ -26,9 +26,6 @@
     result = result.replace('\r', '').replace('.', '').replace('\n', ' ').replace(u'\xa0', u' ').replace(u'\xad', u'-').rstrip().lstrip()
     return result
 
-<<<<<<< HEAD
-def clean_list(list: list):
-=======
 banned_set = set([
     # No idea about this one, occurs in the dataset but has passed away before the time the dataset was made?
     # Probably another person with the same name but can't find info about them.
@@ -37,8 +34,7 @@
     'Vote nominatif - Naamstemming: 002'
 ])
 
-def clean_list(list):
->>>>>>> f41d86c3
+def clean_list(list: list):
     """Removes falsy items from a list
     """
     return [clean_string(item) for item in list if item and item not in banned_set]
