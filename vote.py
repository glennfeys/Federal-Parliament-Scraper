from util import clean_string
from bs4 import NavigableString
from typing import List
import activity
from common import Choice

def post_vote_activity(vote, choice, members):
    for member in members:
        member.post_activity(activity.VoteActivity(member, vote, choice))
class Vote:
    """A Vote represents a single vote in a meeting.
    """

    def __init__(self, meeting_topic, vote_number: int, yes: int, no: int, abstention: int):
        """A Vote represents a single vote in a meeting.

        Args:
            vote_number (int): Number of the vote in this meeting (e.g. 1)
            yes (int): Number of yes votes
            no (int): Number of no votes
            abstention (int): Number of abstentions
        """
        self.meeting = meeting_topic.meeting
        self.meeting_topic = meeting_topic
        self.vote_number = vote_number
        self.yes = yes
        self.yes_voters = []
        self.no = no
        self.no_voters = []
        self.abstention = abstention
        self.abstention_voters = []
        self.unsure = False

    def __repr__(self):
        return "Vote(%d, %d, %d, %d)" % (self.vote_number, self.yes, self.no, self.abstention)

    def to_dict(self, session_base_URI: str):
        return {
            'id': self.vote_number,
            'type': 'general',
            'yes': self.yes,
            'no': self.no,
            'abstention': self.abstention,
            'passed': self.has_passed(),
            'voters': {
                "yes": [f'{session_base_URI}members/{member.uuid}.json' for member in self.yes_voters],
                "no": [f'{session_base_URI}members/{member.uuid}.json' for member in self.no_voters],
                "abstention": [f'{session_base_URI}members/{member.uuid}.json' for member in self.abstention_voters]
            }
        }

    def has_passed(self):
        """Does this motion have the majority of votes

        Returns:
            bool: Does this motion have the majority of votes
        """
        # FIXME: No Quorum Check (rule 42.5 of parliament)
        return self.yes > self.no + self.abstention
<<<<<<< HEAD

    @staticmethod
    def from_table(vote_number:int, vote_rows:NavigableString):
=======
    @staticmethod
    def from_table(meeting, vote_number:int, vote_rows:NavigableString):
>>>>>>> a5db6979
        """Generate a new Vote from a parsed table.

        Args:
            vote_number (int): Number of the vote in this meeting (e.g. 1)
            vote_rows (NavigableString): Vote rows as obtained by BeautifulSoup

        Returns:
            Vote: 
        """
        yes = int(clean_string(vote_rows[1].find_all('td')[1].find('p').get_text()))
        no = int(clean_string(vote_rows[2].find_all('td')[1].find('p').get_text()))
        abstention = int(clean_string(vote_rows[3].find_all('td')[1].find('p').get_text()))

        return Vote(meeting, vote_number, yes, no, abstention)

    def set_yes_voters(self, l):
        """Set the members who voted for

        Args:
            l (List[Member]): A list of Members who voted for
        """
        if abs(len(l) - self.yes) > 2:
            # Sometimes there are some inconsistencies in the counts and the reported names
            # We allow some tolerance for this
            print(f'NOTE: The number of yes voters did not match the provided list: {len(l)} instead of {self.yes}')
            self.unsure = True
        self.yes = len(l)
        self.yes_voters = l
        post_vote_activity(self, Choice.YES, l)

    def set_no_voters(self, l):
        """Set the members who voted against

        Args:
            l (List[Member]): A list of Members who voted against
        """
        if abs(len(l) - self.no) > 2:
            # Sometimes there are some inconsistencies in the counts and the reported names
            # We allow some tolerance for this
            print(f'NOTE: The number of no voters did not match the provided list: {len(l)} instead of {self.no}')
            self.unsure = True
        self.no = len(l)
        self.no_voters = l
        post_vote_activity(self, Choice.NO, l)


    def set_abstention_voters(self, l):
        """Set the members who abstained from voting for this motion

        Args:
            l (List[Member]): A list of Members who abstained from the vote
        """
        if abs(len(l) - self.abstention) > 2:
            # Sometimes there are some inconsistencies in the counts and the reported names
            # We allow some tolerance for this
            print(f'NOTE: The number of abstention voters did not match the provided list: {len(l)} instead of {self.abstention}')
            self.unsure = True
        self.abstention = len(l)
        self.abstention_voters = l
        post_vote_activity(self, Choice.ABSTENTION, l)



class LanguageGroupVote(Vote):
    """For some voting matters a majority in both Language Groups is needed"""

    def __init__(self, meeting_topic, vote_number: int, vote_NL: Vote, vote_FR: Vote):
        """For some voting matters a majority in both Language Groups is needed

        Args:
            vote_number (int): Number of the vote in this meeting (e.g. 1)
            vote_NL (Vote): The Vote in the Dutch-speaking part of the Parliament
            vote_FR (Vote): The Vote in the French-speaking part of the Parliament
        """
        Vote.__init__(self, meeting_topic, vote_number, vote_NL.yes + vote_FR.yes, vote_NL.no + vote_FR.no, vote_NL.abstention + vote_FR.abstention)
        self.vote_NL = vote_NL
        self.vote_FR = vote_FR

    def __repr__(self):
        return "LanguageGroupVote(%d, %d, %d)" % (self.vote_number, self.vote_NL, self.vote_FR)

    def to_dict(self, session_base_URI: str):
        return {
            'id': self.vote_number,
            'type': 'language_group',
            'yes': self.vote_NL.yes + self.vote_FR.yes,
            'no': self.vote_NL.no + self.vote_FR.no,
            'abstention': self.vote_NL.abstention + self.vote_FR.abstention,
            'passed': self.has_passed(),
            'voters': {
                "yes": [f'{session_base_URI}members/{member.uuid}' for member in self.yes_voters],
                "no": [f'{session_base_URI}members/{member.uuid}' for member in self.no_voters],
                "abstention": [f'{session_base_URI}members/{member.uuid}' for member in self.abstention_voters]
            },
            'detail': {
                "NL": self.vote_NL.to_dict(session_base_URI),
                "FR": self.vote_FR.to_dict(session_base_URI)
            }
        }

    def has_passed(self):
        """The vote has to pass in both halves of the parliament.

        Returns:
            bool: Has the vote obtained the necessary majority?
        """
        return self.vote_NL.has_passed() and self.vote_FR.has_passed()

    @staticmethod
<<<<<<< HEAD
    def from_table(vote_number: int, vote_rows: NavigableString):
=======
    def from_table(meeting_topic, vote_number: int, vote_rows: NavigableString):
>>>>>>> a5db6979
        """Generate a new Vote from a parsed table.

        Args:
            vote_number (int): Number of the vote in this meeting (e.g. 1)
            vote_rows (NavigableString): Vote rows as obtained by BeautifulSoup

        Returns:
            Vote: 
        """
        yes_fr = int(clean_string(vote_rows[2].find_all('td')[1].find('p').get_text()))
        no_fr = int(clean_string(vote_rows[3].find_all('td')[1].find('p').get_text()))
        abstention_fr = int(clean_string(vote_rows[4].find_all('td')[1].find('p').get_text()))

        yes_nl = int(clean_string(vote_rows[2].find_all('td')[3].find('p').get_text()))
        no_nl = int(clean_string(vote_rows[3].find_all('td')[3].find('p').get_text()))
        abstention_nl = int(clean_string(vote_rows[4].find_all('td')[3].find('p').get_text()))

<<<<<<< HEAD
        return LanguageGroupVote(vote_number, Vote(vote_number, yes_nl, no_nl, abstention_nl), Vote(vote_number, yes_fr, no_fr, abstention_fr))


class ElectronicVote(Vote):
    """Some voting are anonymously organised electronically. We don't have the names in this case"""

    def __init__(self, vote_number: int, yes: int, no: int):
        """A Vote represents a single vote in a meeting.

        Args:
            vote_number (int): Number of the vote in this meeting (e.g. 1)
            yes (int): Number of yes votes
            no (int): Number of no votes
        """
        Vote.__init__(self, vote_number, yes, no, 0)

    def __repr__(self):
        return f"ElectronicVote({self.vote_number}, {self.yes}, {self.no})"

    def to_dict(self, session_base_URI: str):
        return {
            'id': self.vote_number,
            'type': 'electronic',
            'yes': self.yes,
            'no': self.no,
            'passed': self.has_passed()
        }

    @staticmethod
    def from_tables(vote_number: int, vote_start_node: NavigableString):
        """Generate a new Vote from a parsed table.

        Args:
            vote_number (int): Number of the vote in this meeting (e.g. 1)
            vote_start_node (NavigableString): Vote start node as obtained by BeautifulSoup

        Returns:
            Optional[Vote]: 
        """

        yes = int(clean_string(vote_start_node.find_all('td')[1].find('p').get_text()))
        vote_end_node = vote_start_node.find_next_sibling().find_next_sibling()
        if not vote_end_node or vote_end_node.name != 'table':
            return None

        no = int(clean_string(vote_end_node.find_all('td')[1].find('p').get_text()))

        return ElectronicVote(vote_number, yes, no)
=======
        return LanguageGroupVote(meeting_topic, vote_number, Vote(meeting_topic, vote_number, yes_nl, no_nl, abstention_nl), Vote(meeting_topic, vote_number, yes_fr, no_fr, abstention_fr))
>>>>>>> a5db6979
<|MERGE_RESOLUTION|>--- conflicted
+++ resolved
@@ -7,6 +7,7 @@
 def post_vote_activity(vote, choice, members):
     for member in members:
         member.post_activity(activity.VoteActivity(member, vote, choice))
+
 class Vote:
     """A Vote represents a single vote in a meeting.
     """
@@ -57,14 +58,8 @@
         """
         # FIXME: No Quorum Check (rule 42.5 of parliament)
         return self.yes > self.no + self.abstention
-<<<<<<< HEAD
-
     @staticmethod
-    def from_table(vote_number:int, vote_rows:NavigableString):
-=======
-    @staticmethod
-    def from_table(meeting, vote_number:int, vote_rows:NavigableString):
->>>>>>> a5db6979
+    def from_table(meeting_topic, vote_number:int, vote_rows:NavigableString):
         """Generate a new Vote from a parsed table.
 
         Args:
@@ -78,7 +73,7 @@
         no = int(clean_string(vote_rows[2].find_all('td')[1].find('p').get_text()))
         abstention = int(clean_string(vote_rows[3].find_all('td')[1].find('p').get_text()))
 
-        return Vote(meeting, vote_number, yes, no, abstention)
+        return Vote(meeting_topic, vote_number, yes, no, abstention)
 
     def set_yes_voters(self, l):
         """Set the members who voted for
@@ -174,11 +169,7 @@
         return self.vote_NL.has_passed() and self.vote_FR.has_passed()
 
     @staticmethod
-<<<<<<< HEAD
-    def from_table(vote_number: int, vote_rows: NavigableString):
-=======
     def from_table(meeting_topic, vote_number: int, vote_rows: NavigableString):
->>>>>>> a5db6979
         """Generate a new Vote from a parsed table.
 
         Args:
@@ -196,14 +187,13 @@
         no_nl = int(clean_string(vote_rows[3].find_all('td')[3].find('p').get_text()))
         abstention_nl = int(clean_string(vote_rows[4].find_all('td')[3].find('p').get_text()))
 
-<<<<<<< HEAD
-        return LanguageGroupVote(vote_number, Vote(vote_number, yes_nl, no_nl, abstention_nl), Vote(vote_number, yes_fr, no_fr, abstention_fr))
+        return LanguageGroupVote(meeting_topic, vote_number, Vote(meeting_topic, vote_number, yes_nl, no_nl, abstention_nl), Vote(meeting_topic, vote_number, yes_fr, no_fr, abstention_fr))
 
 
 class ElectronicVote(Vote):
     """Some voting are anonymously organised electronically. We don't have the names in this case"""
 
-    def __init__(self, vote_number: int, yes: int, no: int):
+    def __init__(self, meeting_topic, vote_number: int, yes: int, no: int):
         """A Vote represents a single vote in a meeting.
 
         Args:
@@ -211,7 +201,7 @@
             yes (int): Number of yes votes
             no (int): Number of no votes
         """
-        Vote.__init__(self, vote_number, yes, no, 0)
+        Vote.__init__(self, meeting_topic, vote_number, yes, no, 0)
 
     def __repr__(self):
         return f"ElectronicVote({self.vote_number}, {self.yes}, {self.no})"
@@ -226,7 +216,7 @@
         }
 
     @staticmethod
-    def from_tables(vote_number: int, vote_start_node: NavigableString):
+    def from_tables(meeting_topic, vote_number: int, vote_start_node: NavigableString):
         """Generate a new Vote from a parsed table.
 
         Args:
@@ -244,7 +234,4 @@
 
         no = int(clean_string(vote_end_node.find_all('td')[1].find('p').get_text()))
 
-        return ElectronicVote(vote_number, yes, no)
-=======
-        return LanguageGroupVote(meeting_topic, vote_number, Vote(meeting_topic, vote_number, yes_nl, no_nl, abstention_nl), Vote(meeting_topic, vote_number, yes_fr, no_fr, abstention_fr))
->>>>>>> a5db6979
+        return ElectronicVote(meeting_topic, vote_number, yes, no)