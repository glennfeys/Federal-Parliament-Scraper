from enum import Enum
from common import Language
from bs4 import BeautifulSoup, NavigableString
import dateparser
import requests
from util import clean_string, go_to_p, clean_list
from vote import Vote, LanguageGroupVote, ElectronicVote
import re
from os import path, makedirs
import json
from collections import defaultdict
import parliament_parser
import datetime
from activity import TopicActivity


class TimeOfDay(Enum):
    '''
    Meetings of the Parliament can occurr in the Morning, Afternoon or Evening.
    This Enum allows for differentiating between them.
    '''
    AM = 1
    PM = 2
    EVENING = 3

class TopicType(Enum):
    GENERAL = 1 # Topics for which no further subclassification could be made
    CURRENT_AFFAIRS = 2 # Discussion of current news or political affairs
    BUDGET = 3 # Discussions concerning the budget
    SECRET_VOTE = 4 # General secret votes
    REVISION_OF_CONSTITUTION = 5 # Discussion regarding the revision of articles of the constitution
    INTERPELLATION = 6 # Questions submitted by an MP to the Government
    NAME_VOTE = 7 # Public name votes, mostly concerning legislation
    DRAFT_BILL = 8 # Wetsontwerp, a legal initiative coming from the Government
    BILL_PROPOSAL = 9 # Wetsvoorstel, a legal initiative coming from the parliament
    LEGISLATION = 10 # No further distinction could be made if this is a DRAFT or PROPOSAL
    QUESTIONS = 11

    @staticmethod
    def from_section_and_title(title_NL: str, section_NL: str):
        title_NL = title_NL.lower()
        section_NL = section_NL.lower()
        if 'begroting' in section_NL:
            return TopicType.BUDGET
        if 'actualiteitsdebat' in section_NL:
            return TopicType.CURRENT_AFFAIRS
        if 'naamstemming' in section_NL:
            return TopicType.NAME_VOTE
        if 'geheim' in section_NL and 'stemming' in section_NL:
            return TopicType.SECRET_VOTE
        if 'vragen' in section_NL or 'vragen' in title_NL or 'vraag' in title_NL:
            return TopicType.QUESTIONS
        if 'interpellatie' in section_NL:
            return TopicType.INTERPELLATION
        if 'herziening' in section_NL and 'grondwet' in section_NL:
            return TopicType.REVISION_OF_CONSTITUTION
        if 'ontwerp' in section_NL or 'voorstel' in section_NL:
            if (not 'ontwerp' in section_NL) or 'voorstel' in title_NL:
                return TopicType.BILL_PROPOSAL
            if (not 'voorstel' in section_NL) or 'ontwerp' in title_NL:
                return TopicType.DRAFT_BILL
            return TopicType.GENERAL
        return TopicType.GENERAL


class Meeting:
    """
    A Meeting represents the meeting notes for a gathering of the federal parliament.
    """
    language_mapping = {
        Language.NL: ('Titre1NL', 'Titre2NL'),
        Language.FR: ('Titre1FR', 'Titre2FR'),
    }

    def __init__(self, session, id: int, time_of_day: TimeOfDay, date: datetime.datetime):
        """
        Initiate a new Meeting instance

        Args:
            session (parliament_parser.ParliamentarySession): The related session of the parliament
            id (int): The number of the meeting (e.g. 1)
            time_of_day (TimeOfDay): The time of day this meeting occured at
            date (date): The date on which the meeting took place
        """
        self.parliamentary_session = session
        self.session = self.parliamentary_session.session
        self.id = id
        self.time_of_day = time_of_day
        self.date = date
        self.topics = {}
    def get_uri(self):
        return f'meetings/{self.id}.json'
    def dump_json(self, base_path:str, base_URI="/"):
        base_meeting_path = path.join(base_path, "meetings")
        base_meeting_URI = f'{base_URI}meetings/'
        resource_name = f'{self.id}.json'

        makedirs(base_meeting_path, exist_ok=True)

        if not self.topics:
            self.get_meeting_topics()

        topics = defaultdict(dict)
        for key in self.topics:
            topic = self.topics[key]
            topics[str(topic.topic_type)][topic.item] = topic.dump_json(base_path, base_URI)

        with open(path.join(base_meeting_path, resource_name), 'w+') as fp:
            json.dump({
                'id': self.id,
                'time_of_day': str(self.time_of_day),
                'date': self.date.isoformat(),
                'topics': topics
            }, fp, ensure_ascii=False)

        return f'{base_meeting_URI}{resource_name}'

    def __repr__(self):
        return 'Meeting(%s, %s, %s, %s)' % (self.session, self.id, self.time_of_day, repr(self.date))

    def get_notes_url(self):
        """Obtain the URL of the meeting notes.

        Returns:
            str: URL of the related meeting notes.
        """
        return 'https://www.dekamer.be/doc/PCRI/html/%d/ip%03dx.html' % (self.session, self.id)

    def __get_votes(self):
        '''
        This internal method adds information on the votes to MeetingTopics
        '''
        page = requests.get(self.get_notes_url())
        soup = BeautifulSoup(page.content, 'html.parser')

        print('currently checking:', self.get_notes_url())

        def extract_title_by_vote(table: NavigableString, language: Language):
            class_name = Meeting.language_mapping[language][1]

            next_line = table.find_previous_sibling("p", {"class": class_name})
            while not re.match(r"([0-9]+) (.)*", clean_string(next_line.text)):
                next_line = next_line.find_previous_sibling(
                    "p", {"class": class_name})

            match = re.match(r"([0-9]+) (.*)", clean_string(next_line.text))
            return int(match.group(1))

<<<<<<< HEAD
        def extract_vote_number_from_tag(tag, default):
            header = clean_string(tag.find_parent('p').get_text())
            numeric_values = [int(s) for s in header.split() if s.isdigit()]
            return numeric_values[0] if numeric_values else default

        def extract_name_list_from_under_table(current_node):
            name_list = clean_string(current_node.get_text())
            while not (current_node.name == "table" or 'naamstemming' in current_node.get_text().lower()):
                if current_node.get_text():
                    name_list += ',' + clean_string(current_node.get_text())
                current_node = current_node.find_next_sibling()

            name_list = clean_list(name_list.split(','))
            return name_list, current_node

        def is_vote_cancelled(current_node):
            cancelled = False

            while not current_node.name == "table":
                # Sometimes votes get cancelled, apparently
                # this check seems to be consistent
                if 'annulé' in current_node.get_text().lower() or '42.5' in current_node.get_text().lower():
                    cancelled = True
                current_node = current_node.find_next_sibling()

            return cancelled, current_node

        def get_name_and_electronic_votes():
            name_votes = {}
            electronic_votes = {}
            s3 = soup.find('div', {'class': 'Section3'})
            if s3:
                tags = s3.find_all(text=re.compile(r'Vote\s*nominatif\s*-\s*Naamstemming:'))
                for i, tag in enumerate(tags):
                    vote_number = extract_vote_number_from_tag(tag, i)
                    vote_header = go_to_p(tag)
                    yes = []
                    no = []
                    abstention = []

                    cancelled, current_node = is_vote_cancelled(vote_header)
                    if cancelled:
                        continue
                    
                    yes, current_node = extract_name_list_from_under_table(current_node.find_next_sibling())
                    no, current_node = extract_name_list_from_under_table(current_node.find_next_sibling())

                    abstention = []

                    # Handles the case where the abstention box is missing (no abstentions)
                    if 'onthoudingen' in current_node.get_text().lower() or 'abstentions' in current_node.get_text().lower():
                        next_vote = go_to_p(tags[i+1]).find_previous_sibling() if i + 1 < len(tags) else vote_header.parent.find_all('p')[-1]
                        current_node = next_vote
                        abstention = clean_string(current_node.get_text())
                        current_node = current_node.find_previous_sibling()

                        # TODO: merge with function
                        while not (current_node.name == "table" or 'naamstemming' in current_node.get_text().lower()): 
                            if current_node.get_text():
                                abstention = clean_string(current_node.get_text()) + ',' + abstention
                            current_node = current_node.find_previous_sibling()
                        abstention = clean_list(abstention.split(','))

                    name_votes[vote_number] = (yes, no, abstention)

                tags = s3.find_all(text=re.compile(r'Comptage\s*électronique\s*–\s*Elektronische telling:'))
                for i, tag in enumerate(tags):
                    vote_number = extract_vote_number_from_tag(tag, i)
                    vote_header = go_to_p(tag)
                    cancelled, current_node = is_vote_cancelled(vote_header)
                    if cancelled:
=======
        def get_name_votes():
                    votes_nominatifs = {}
                    s3 = soup.find('div', {'class': 'Section3'})
                    if s3:
                        tags = s3.find_all(text=re.compile('Vote\s*nominatif\s*-\s*Naamstemming:'))
                        tags += s3.find_all(text=re.compile('Naamstemming\s*-\s*Vote\s*nominatif:'))
                        for i, tag in enumerate(tags):
                                header = clean_string(tag.find_parent('p').get_text())
                                numeric_values = [int(s) for s in header.split() if s.isdigit()]
                                vote_number = numeric_values[0] if numeric_values else i 
                                
                                vote_header = go_to_p(tag)
                                yes = []
                                no = []
                                abstention = []

                                current_node = vote_header
                                
                                cancelled = False

                                while not current_node.name == "table":
                                    # Sometimes votes get cancelled, apparently
                                    # this check seems to be consistent
                                    if 'annulé' in current_node.get_text().lower() or '42.5' in current_node.get_text().lower():
                                        cancelled = True
                                        break
                                    current_node = current_node.find_next_sibling()
                                if cancelled:
                                    continue
                                current_node = current_node.find_next_sibling()
                                yes = clean_string(current_node.get_text())
                                while not (current_node.name == "table" or 'naamstemming' in current_node.get_text().lower()):
                                    if current_node.get_text():
                                        yes += ',' + clean_string(current_node.get_text())
                                    current_node = current_node.find_next_sibling()

                                yes = clean_list(yes.split(','))

                                current_node = current_node.find_next_sibling()
                                no = clean_string(current_node.get_text())
                                while not (current_node.name == "table" or 'naamstemming' in current_node.get_text().lower()):
                                    if current_node.get_text():
                                        no += ',' + clean_string(current_node.get_text())
                                    current_node = current_node.find_next_sibling()

                                no = clean_list(no.split(','))

                                abstention = []

                                # Handles the case where the abstention box is missing (no abstentions)
                                if 'onthoudingen' in current_node.get_text().lower() or 'abstentions' in current_node.get_text().lower():
                                    next_vote = go_to_p(tags[i+1]).find_previous_sibling() if i + 1 < len(tags) else vote_header.parent.find_all('p')[-1]
                                    current_node = next_vote
                                    abstention = clean_string(current_node.get_text())
                                    current_node = current_node.find_previous_sibling()
                                    while not (current_node.name == "table" or 'naamstemming' in current_node.get_text().lower()): # FIXME: I've removed the null check here... this might break some things.
                                        if current_node.get_text():
                                            abstention = clean_string(current_node.get_text()) + ',' + abstention
                                        current_node = current_node.find_previous_sibling()
                                    abstention = clean_list(abstention.split(','))

                                votes_nominatifs[vote_number] = (yes, no, abstention)
                    return votes_nominatifs
        name_votes = get_name_votes()
        for tag in soup.find_all(text=re.compile('Stemming/vote ([0-9]+)')):
                vote_number = int(re.match('\(?Stemming/vote ([0-9]+)\)?', tag).group(1))
                table = tag
                for _ in range(0, 6):
                    if table:
                        table = table.parent
                # Fixes an issue where votes are incorrectly parsed because of the fact a quorum was not reached
                # (in that case no table is present but the table encapsulating the report can be)
                if table and table.name == 'table' and len(table.find_all('tr', attrs={'height': None})) <= 6:
                    
                    agenda_item = extract_title_by_vote(table, Language.FR)
                    agenda_item1 = extract_title_by_vote(table, Language.NL)
                    assert(agenda_item1 == agenda_item)

                    # Some pages have a height="0" override tag to fix browser display issues.
                    # We have to ignore these otherwise we would start interpreting the votes as the wrong type.
                    rows = table.find_all('tr', attrs={'height': None})

                    if len(rows) == 5:
                        vote = Vote.from_table(self.topics[agenda_item], vote_number, rows)
                    elif len(rows) == 6:
                        vote = LanguageGroupVote.from_table(self.topics[agenda_item], vote_number, rows)
                    else:
>>>>>>> a5db6979
                        continue

                    vote = ElectronicVote.from_tables(vote_number, current_node)
                    if vote:
                        electronic_votes[vote_number] = vote

            return name_votes, electronic_votes

        name_votes, electronic_votes = get_name_and_electronic_votes()
        for vote_number, vote in electronic_votes.items():
            self.topics[vote_number].add_vote(vote)

        for tag in soup.find_all(text=re.compile(r'Stemming/vote ([0-9]+)')):
            vote_number = int(re.match(r'\(?Stemming/vote ([0-9]+)\)?', tag).group(1))
            table = tag
            for _ in range(0, 6):
                if table:
                    table = table.parent
            # Fixes an issue where votes are incorrectly parsed because of the fact a quorum was not reached
            # (in that case no table is present but the table encapsulating the report can be)
            if table and table.name == 'table' and len(table.find_all('tr', attrs={'height': None})) <= 6:
                agenda_item = extract_title_by_vote(table, Language.FR)
                agenda_item1 = extract_title_by_vote(table, Language.NL)
                assert agenda_item1 == agenda_item

                # Some pages have a height="0" override tag to fix browser display issues.
                # We have to ignore these otherwise we would start interpreting the votes as the wrong type.
                rows = table.find_all('tr', attrs={'height': None})

                if len(rows) == 5:
                    vote = Vote.from_table(vote_number, rows)
                elif len(rows) == 6:
                    vote = LanguageGroupVote.from_table(vote_number, rows)
                else:
                    continue

                if vote_number in name_votes:
                    names = name_votes[vote_number]
                    vote.set_yes_voters([self.parliamentary_session.find_member(name) for name in names[0]])
                    vote.set_no_voters([self.parliamentary_session.find_member(name) for name in names[1]])
                    vote.set_abstention_voters([self.parliamentary_session.find_member(name) for name in names[2]])

                self.topics[agenda_item].add_vote(vote)

    def get_meeting_topics(self, refresh = False):
        """Obtain the topics for this meeting.

            refresh (bool, optional): Force a refresh of the meeting notes. Defaults to False.

        Returns:
            dict(MeetingTopic): The topics discussed in this meeting
        """
        if refresh or not self.topics:
            # Obtain the meeting notes
            page = requests.get(self.get_notes_url())
            soup = BeautifulSoup(page.content, 'html.parser')
            self.topics = {}

            def parse_topics(language):
                classes = Meeting.language_mapping[language]
                titles = soup.find_all('p', {'class': classes[1]})
                current_title = ""

                while titles:
                    item = titles.pop()
                    if not clean_string(item.text):
                        continue
                    while not re.match("([0-9]+) (.*)", clean_string(item.text)):
                        current_title = clean_string(
                            item.text) + '\n' + current_title
                        item = titles.pop()
                    m = re.match("([0-9]+) (.*)", clean_string(item.text))

                    current_title = m.group(2) + '\n' + current_title
                    section = item.find_previous_sibling(
                        "p", {"class": classes[0]})

                    item = int(m.group(1))
                    if not item in self.topics:
                        self.topics[item] = MeetingTopic(
                            self.session, self, item)
                    self.topics[item].set_title(
                        language, current_title.rstrip())
                    self.topics[item].set_section(language, clean_string(section.text) if section else (
                        "Algemeen" if language == Language.NL else "Generale"))
                    self.topics[item].complete_type()
                    if language == Language.NL:
                        for member in self.parliamentary_session.get_members():
                            if member.normalized_name() in current_title.rstrip().lower():
                                member.post_activity(TopicActivity(member, self, self.topics[item]))
                    current_title = ""

            # Parse Dutch Meeting Topics
            parse_topics(Language.NL)

            # Parse French Meeting Topics
            parse_topics(Language.FR)
            self.__get_votes()
        return self.topics

    @staticmethod
    def from_soup(meeting: NavigableString, session):
        """Generate a new Meeting instance from BeautifulSoup's objects

        Args:
            meeting (NavigableString): The table row representing the meeting
            session (parliament_parser.ParliamentarySession): The parliamentary session this meeting is a part of.

        Returns:
            Meeting: A Meeting object representing this meeting.
        """
        meeting = meeting.find_all('td')
        meeting_id = int(meeting[0].text.strip())
        date = dateparser.parse(meeting[2].text.strip())
        tod = TimeOfDay.AM
        if 'PM' in meeting[1].text:
            tod = TimeOfDay.PM
        elif 'Avond' in meeting[1].text:
            tod = TimeOfDay.EVENING

        result = Meeting(session, meeting_id, tod, date)
        return result

class MeetingTopic:
    """
    A MeetingTopic represents a single agenda point
    in a meeting of the parliament.
    """

    def __init__(self, session: int, meeting: Meeting, item: int):
        """Constructs a new instance of a MeetingTopic

        Args:
            session (int): Session number of the parliament (e.g. 55)
            id (int): Number of the meeting this topic is part of (e.g. 89)
            item (int): The number of the agenda item (e.g. 1)
        """
        self.session = session
        self.meeting = meeting
        self.id = meeting.id
        self.item = item
        self.topic_type = TopicType.GENERAL
        self.votes = []
    
    def get_uri(self):
        return f'meetings/{self.id}/{self.item}.json'

    def dump_json(self, base_path: str, session_base_URI: str):
        topic_path = path.join(base_path, 'meetings', str(self.id))
        makedirs(topic_path, exist_ok=True)

        with open(path.join(topic_path, f'{self.item}.json'), 'w+') as fp:
            json.dump({'id': self.item, 'title': {'NL': self.title_NL, 'FR': self.title_FR}, 'votes': [vote.to_dict(session_base_URI) for vote in self.votes]}, fp, ensure_ascii=False)

        return f'{session_base_URI}{self.get_uri()}'

    def __repr__(self):
        return "MeetingTopic(%s, %s, %s)" % (self.session, self.id, self.item)

    def set_title(self, language: Language, title: str):
        """Set the title of this agenda item for a specific language

        Args:
            language (Language): The language of this title (e.g. Language.NL)
            title (str): The actual title
        """
        if language == Language.NL:
            self.title_NL = title
        else:
            self.title_FR = title
    def complete_type(self, type: TopicType = None):
        if type:
            self.topic_type = type
        else:
            self.topic_type = TopicType.from_section_and_title(self.title_NL, self.section_NL)

    def set_section(self, language: Language, section_name: str):
        """The meeting is also organized in sections, this method allows you to set
        the section name.

        Args:
            language (Language): The language of this section name (e.g. Language.NL)
            section_name (str): The actual section name
        """
        if language == Language.NL:
            self.section_NL = section_name
        else:
            self.section_FR = section_name

    def get_title(self):
        """Returns the title of the agenda item

        Returns:
            (str, str): A pair of strings where the first element is
                        the Dutch version of the title, the second is
                        the French version.
        """
        return (self.title_NL, self.title_FR)

    def get_section(self):
        """Returns the section name of the agenda item

        Returns:
            (str, str): A pair of strings where the first element is
                        the Dutch version of the title, the second is
                        the French version.
        """
        return (self.section_NL, self.section_FR)

    def add_vote(self, vote):
        """Add votes to the agenda item

        Args:
            vote (Vote): Add a single vote to the agenda item 
        """
        self.votes.append(vote)

    def get_votes(self):
        """Get the votes for the agenda item.

        Returns:
            list(Vote): A list of all the votes related to the item.
        """
        return self.votes<|MERGE_RESOLUTION|>--- conflicted
+++ resolved
@@ -146,7 +146,6 @@
             match = re.match(r"([0-9]+) (.*)", clean_string(next_line.text))
             return int(match.group(1))
 
-<<<<<<< HEAD
         def extract_vote_number_from_tag(tag, default):
             header = clean_string(tag.find_parent('p').get_text())
             numeric_values = [int(s) for s in header.split() if s.isdigit()]
@@ -170,6 +169,7 @@
                 # this check seems to be consistent
                 if 'annulé' in current_node.get_text().lower() or '42.5' in current_node.get_text().lower():
                     cancelled = True
+                    break
                 current_node = current_node.find_next_sibling()
 
             return cancelled, current_node
@@ -180,6 +180,7 @@
             s3 = soup.find('div', {'class': 'Section3'})
             if s3:
                 tags = s3.find_all(text=re.compile(r'Vote\s*nominatif\s*-\s*Naamstemming:'))
+                tags += s3.find_all(text=re.compile(r'Naamstemming\s*-\s*Vote\s*nominatif:'))
                 for i, tag in enumerate(tags):
                     vote_number = extract_vote_number_from_tag(tag, i)
                     vote_header = go_to_p(tag)
@@ -218,98 +219,9 @@
                     vote_header = go_to_p(tag)
                     cancelled, current_node = is_vote_cancelled(vote_header)
                     if cancelled:
-=======
-        def get_name_votes():
-                    votes_nominatifs = {}
-                    s3 = soup.find('div', {'class': 'Section3'})
-                    if s3:
-                        tags = s3.find_all(text=re.compile('Vote\s*nominatif\s*-\s*Naamstemming:'))
-                        tags += s3.find_all(text=re.compile('Naamstemming\s*-\s*Vote\s*nominatif:'))
-                        for i, tag in enumerate(tags):
-                                header = clean_string(tag.find_parent('p').get_text())
-                                numeric_values = [int(s) for s in header.split() if s.isdigit()]
-                                vote_number = numeric_values[0] if numeric_values else i 
-                                
-                                vote_header = go_to_p(tag)
-                                yes = []
-                                no = []
-                                abstention = []
-
-                                current_node = vote_header
-                                
-                                cancelled = False
-
-                                while not current_node.name == "table":
-                                    # Sometimes votes get cancelled, apparently
-                                    # this check seems to be consistent
-                                    if 'annulé' in current_node.get_text().lower() or '42.5' in current_node.get_text().lower():
-                                        cancelled = True
-                                        break
-                                    current_node = current_node.find_next_sibling()
-                                if cancelled:
-                                    continue
-                                current_node = current_node.find_next_sibling()
-                                yes = clean_string(current_node.get_text())
-                                while not (current_node.name == "table" or 'naamstemming' in current_node.get_text().lower()):
-                                    if current_node.get_text():
-                                        yes += ',' + clean_string(current_node.get_text())
-                                    current_node = current_node.find_next_sibling()
-
-                                yes = clean_list(yes.split(','))
-
-                                current_node = current_node.find_next_sibling()
-                                no = clean_string(current_node.get_text())
-                                while not (current_node.name == "table" or 'naamstemming' in current_node.get_text().lower()):
-                                    if current_node.get_text():
-                                        no += ',' + clean_string(current_node.get_text())
-                                    current_node = current_node.find_next_sibling()
-
-                                no = clean_list(no.split(','))
-
-                                abstention = []
-
-                                # Handles the case where the abstention box is missing (no abstentions)
-                                if 'onthoudingen' in current_node.get_text().lower() or 'abstentions' in current_node.get_text().lower():
-                                    next_vote = go_to_p(tags[i+1]).find_previous_sibling() if i + 1 < len(tags) else vote_header.parent.find_all('p')[-1]
-                                    current_node = next_vote
-                                    abstention = clean_string(current_node.get_text())
-                                    current_node = current_node.find_previous_sibling()
-                                    while not (current_node.name == "table" or 'naamstemming' in current_node.get_text().lower()): # FIXME: I've removed the null check here... this might break some things.
-                                        if current_node.get_text():
-                                            abstention = clean_string(current_node.get_text()) + ',' + abstention
-                                        current_node = current_node.find_previous_sibling()
-                                    abstention = clean_list(abstention.split(','))
-
-                                votes_nominatifs[vote_number] = (yes, no, abstention)
-                    return votes_nominatifs
-        name_votes = get_name_votes()
-        for tag in soup.find_all(text=re.compile('Stemming/vote ([0-9]+)')):
-                vote_number = int(re.match('\(?Stemming/vote ([0-9]+)\)?', tag).group(1))
-                table = tag
-                for _ in range(0, 6):
-                    if table:
-                        table = table.parent
-                # Fixes an issue where votes are incorrectly parsed because of the fact a quorum was not reached
-                # (in that case no table is present but the table encapsulating the report can be)
-                if table and table.name == 'table' and len(table.find_all('tr', attrs={'height': None})) <= 6:
-                    
-                    agenda_item = extract_title_by_vote(table, Language.FR)
-                    agenda_item1 = extract_title_by_vote(table, Language.NL)
-                    assert(agenda_item1 == agenda_item)
-
-                    # Some pages have a height="0" override tag to fix browser display issues.
-                    # We have to ignore these otherwise we would start interpreting the votes as the wrong type.
-                    rows = table.find_all('tr', attrs={'height': None})
-
-                    if len(rows) == 5:
-                        vote = Vote.from_table(self.topics[agenda_item], vote_number, rows)
-                    elif len(rows) == 6:
-                        vote = LanguageGroupVote.from_table(self.topics[agenda_item], vote_number, rows)
-                    else:
->>>>>>> a5db6979
                         continue
 
-                    vote = ElectronicVote.from_tables(vote_number, current_node)
+                    vote = ElectronicVote.from_tables(self.topics[vote_number], vote_number, current_node)
                     if vote:
                         electronic_votes[vote_number] = vote
 
@@ -337,9 +249,9 @@
                 rows = table.find_all('tr', attrs={'height': None})
 
                 if len(rows) == 5:
-                    vote = Vote.from_table(vote_number, rows)
+                    vote = Vote.from_table(self.topics[agenda_item], vote_number, rows)
                 elif len(rows) == 6:
-                    vote = LanguageGroupVote.from_table(vote_number, rows)
+                    vote = LanguageGroupVote.from_table(self.topics[agenda_item], vote_number, rows)
                 else:
                     continue
 
